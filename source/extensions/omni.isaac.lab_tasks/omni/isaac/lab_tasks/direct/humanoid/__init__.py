--- conflicted
+++ resolved
@@ -10,11 +10,6 @@
 import gymnasium as gym
 
 from . import agents
-<<<<<<< HEAD
-from .humanoid_env import HumanoidEnv, HumanoidEnvCfg
-from .h1_env import H1Env, H1EnvCfg
-=======
->>>>>>> 98ac5cbd
 
 ##
 # Register Gym environments.
