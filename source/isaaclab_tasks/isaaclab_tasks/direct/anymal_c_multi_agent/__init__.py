--- conflicted
+++ resolved
@@ -16,11 +16,7 @@
 from .anymal_c_multi_agent_adversarial_single_agent import AnymalCAdversarialSingleAgentEnv, AnymalCAdversarialSingleAgentEnvCfg
 from .anymal_c_multi_agent_adversarial_sumo_stage1 import AnymalCAdversarialSumoStage1Env, AnymalCAdversarialSumoStage1EnvCfg
 from .anymal_c_multi_agent_adversarial_sumo_stage2 import AnymalCAdversarialSumoStage2Env, AnymalCAdversarialSumoStage2EnvCfg
-<<<<<<< HEAD
-from .sumo_stage_1 import SumoStage1Env, SumoStage1EnvCfg
-=======
 # from .sumo_stage_1 import SumoStage1Env, SumoStage1EnvCfg
->>>>>>> 047da595
 from .sumo_stage_1_single_agent import SumoStage1EnvSingleAgent, SumoStage1EnvSingleAgentCfg
 from .anymal_c_multi_agent_adversarial_same_team import AnymalCAdversarialSameTeamEnv, AnymalCAdversarialSameTeamEnvCfg
 from .anymal_c_multi_agent_bar_same_team import AnymalCMultiAgentFlatSameTeamBarEnv, AnymalCMultiAgentFlatSameTeamBarEnvCfg
@@ -147,14 +143,6 @@
 )
 
 
-<<<<<<< HEAD
-gym.register(
-    id="Isaac-Multi-Agent-Flat-Sumo-Stage1-v0",
-    entry_point=SumoStage1Env,
-    disable_env_checker=True,
-    kwargs={
-        "env_cfg_entry_point": SumoStage1EnvCfg,
-=======
 # gym.register(
 #     id="Isaac-Multi-Agent-Flat-Sumo-Stage1-v0",
 #     entry_point=SumoStage1Env,
@@ -175,23 +163,15 @@
     disable_env_checker=True,
     kwargs={
         "env_cfg_entry_point": SumoStage1EnvSingleAgentCfg,
->>>>>>> 047da595
-        "rl_games_cfg_entry_point": f"{agents.__name__}:rl_games_flat_ppo_cfg.yaml",
-        "rsl_rl_cfg_entry_point": f"{agents.__name__}.rsl_rl_ppo_cfg:AnymalCFlatPPORunnerCfg",
-        "skrl_cfg_entry_point": f"{agents.__name__}:skrl_flat_ppo_cfg.yaml",
-        "harl_happo_cfg_entry_point": f"{agents.__name__}:harl_happo_cfg.yaml",
-        "harl_happo_adv_cfg_entry_point": f"{agents.__name__}:harl_happo_adv_cfg.yaml"
-    },
-)
-
-gym.register(
-<<<<<<< HEAD
-    id="Isaac-Multi-Agent-Flat-Sumo-Stage1-Single-Agent-v0",
-    entry_point=SumoStage1EnvSingleAgent,
-    disable_env_checker=True,
-    kwargs={
-        "env_cfg_entry_point": SumoStage1EnvSingleAgentCfg,
-=======
+        "rl_games_cfg_entry_point": f"{agents.__name__}:rl_games_flat_ppo_cfg.yaml",
+        "rsl_rl_cfg_entry_point": f"{agents.__name__}.rsl_rl_ppo_cfg:AnymalCFlatPPORunnerCfg",
+        "skrl_cfg_entry_point": f"{agents.__name__}:skrl_flat_ppo_cfg.yaml",
+        "harl_happo_cfg_entry_point": f"{agents.__name__}:harl_happo_cfg.yaml",
+        "harl_happo_adv_cfg_entry_point": f"{agents.__name__}:harl_happo_adv_cfg.yaml"
+    },
+)
+
+gym.register(
     id="Isaac-Multi-Agent-Flat-Sumo-Stage1-Blocks-v0",
     entry_point=SumoStage1BlocksEnv,
     disable_env_checker=True,
@@ -211,7 +191,6 @@
     disable_env_checker=True,
     kwargs={
         "env_cfg_entry_point": SumoStage1BlocksFullEnvCfg,
->>>>>>> 047da595
         "rl_games_cfg_entry_point": f"{agents.__name__}:rl_games_flat_ppo_cfg.yaml",
         "rsl_rl_cfg_entry_point": f"{agents.__name__}.rsl_rl_ppo_cfg:AnymalCFlatPPORunnerCfg",
         "skrl_cfg_entry_point": f"{agents.__name__}:skrl_flat_ppo_cfg.yaml",
