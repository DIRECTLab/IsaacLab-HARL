# Copyright (c) 2022-2025, The Isaac Lab Project Developers.
# All rights reserved.
#
# SPDX-License-Identifier: BSD-3-Clause

from __future__ import annotations

import copy
import torch

import isaaclab.envs.mdp as mdp
import isaaclab.sim as sim_utils
from isaaclab.assets import Articulation, ArticulationCfg, RigidObject, RigidObjectCfg
from isaaclab.envs import DirectMARLEnv, DirectMARLEnvCfg
from isaaclab.managers import EventTermCfg as EventTerm
from isaaclab.managers import SceneEntityCfg
from isaaclab.markers import VisualizationMarkers, VisualizationMarkersCfg
from isaaclab.scene import InteractiveSceneCfg
from isaaclab.sensors import ContactSensor, ContactSensorCfg
from isaaclab.sim import SimulationCfg
from isaaclab.terrains import TerrainImporterCfg
from isaaclab.utils import configclass
from isaaclab.utils.assets import ISAAC_NUCLEUS_DIR
<<<<<<< HEAD
from isaaclab.utils.math import quat_from_angle_axis, subtract_frame_transforms, quat_from_euler_xyz
from isaaclab.envs.common import ViewerCfg
=======
from isaaclab.utils.math import quat_from_angle_axis, quat_from_euler_xyz
from isaaclab.utils.math import subtract_frame_transforms

>>>>>>> ec7abd7c

##
# Pre-defined configs
##
from isaaclab_assets.robots.anymal import ANYMAL_C_CFG  # isort: skip
from isaaclab.terrains.config.rough import ROUGH_TERRAINS_CFG  # isort: skip

def chase_commands_holonomic(rel_pos_b, v_max=1.5, w_max=2.5, k_v=1.0, k_w=1.5, eps=1e-6):
    # rel_pos_b: [N, 3] = opponent position in robot body frame
    planar = rel_pos_b[:, :2]                               # [N, 2] (dx, dy)
    dist = torch.linalg.norm(planar, dim=-1, keepdim=True)  # [N, 1]
    dir_xy = planar / (dist + eps)                          # unit direction

    # speed that grows with distance and saturates
    speed = v_max * torch.tanh(k_v * dist)                  # [N, 1]

    # linear vel toward opponent
    x_cmd = (speed * dir_xy[:, [0]])        # [N]
    y_cmd = (speed * dir_xy[:, [1]])          # [N]

    # yaw rate to bias facing the opponent
    heading_err = torch.atan2(planar[:, 1], planar[:, 0]).unsqueeze(-1)   # [N]
    z_cmd = w_max * torch.tanh(k_w * heading_err)           # [N]

    return torch.cat([x_cmd, y_cmd, z_cmd], dim=-1)

def get_commands(robot_0, robot_1):
    robot_0_desired_pos, _ = subtract_frame_transforms(
        robot_0.data.root_state_w[:, :3], robot_0.data.root_state_w[:, 3:7], \
            robot_1.data.root_pos_w
    )

    robot_1_desired_pos, _ = subtract_frame_transforms(
        robot_1.data.root_state_w[:, :3], robot_1.data.root_state_w[:, 3:7], \
            robot_0.data.root_pos_w
    )

    robot_0_commands = chase_commands_holonomic(robot_0_desired_pos)
    robot_1_commands = chase_commands_holonomic(robot_1_desired_pos)

    return robot_0_commands, robot_1_commands

def get_distance_to_center(arena, robot: Articulation):
    arena_pos_w = arena.data.root_state_w[:, :3]                # (num_envs, 3)
    robot_pos_w = robot.data.root_state_w[:, :3]                # (num_envs, 3)
    # XY deltas to arena center
    robot_delta_xy = robot_pos_w[:, :2] - arena_pos_w[:, :2]    # (num_envs, 2)
    # Distances (keepdim=True so we get (num_envs, 1) for concat)
    return torch.norm(robot_delta_xy, dim=1, keepdim=True)

@configclass
class EventCfg:
    """Configuration for randomization."""

    physics_material_0 = EventTerm(
        func=mdp.randomize_rigid_body_material,
        mode="startup",
        params={
            "asset_cfg": SceneEntityCfg("robot_0", body_names=".*"),
            "static_friction_range": (0.8, 0.8),
            "dynamic_friction_range": (0.6, 0.6),
            "restitution_range": (0.0, 0.0),
            "num_buckets": 64,
        },
    )

    add_base_mass_0 = EventTerm(
        func=mdp.randomize_rigid_body_mass,
        mode="startup",
        params={
            "asset_cfg": SceneEntityCfg("robot_0", body_names="base"),
            "mass_distribution_params": (-5.0, 5.0),
            "operation": "add",
        },
    )

    physics_material_1 = EventTerm(
        func=mdp.randomize_rigid_body_material,
        mode="startup",
        params={
            "asset_cfg": SceneEntityCfg("robot_1", body_names=".*"),
            "static_friction_range": (0.8, 0.8),
            "dynamic_friction_range": (0.6, 0.6),
            "restitution_range": (0.0, 0.0),
            "num_buckets": 64,
        },
    )

    add_base_mass_1 = EventTerm(
        func=mdp.randomize_rigid_body_mass,
        mode="startup",
        params={
            "asset_cfg": SceneEntityCfg("robot_1", body_names="base"),
            "mass_distribution_params": (-5.0, 5.0),
            "operation": "add",
        },
    )


def define_markers() -> VisualizationMarkers:
    marker_cfg = VisualizationMarkersCfg(
        prim_path="/Visuals/myMarkers",
        markers={
            "sphere1": sim_utils.SphereCfg(
                radius=0.1,
                visual_material=sim_utils.PreviewSurfaceCfg(diffuse_color=(0.8, 0.0, 0.0)),
            ),
            "sphere2": sim_utils.SphereCfg(
                radius=0.1,
                visual_material=sim_utils.PreviewSurfaceCfg(diffuse_color=(0.0, 1.0, 1.0)),
            ),
            "arrow1": sim_utils.UsdFileCfg(
                usd_path=f"{ISAAC_NUCLEUS_DIR}/Props/UIElements/arrow_x.usd",
                scale=(0.1, 0.1, 1.0),
                visual_material=sim_utils.PreviewSurfaceCfg(diffuse_color=(0.8, 0.0, 0.0)),
            ),
            "arrow2": sim_utils.UsdFileCfg(
                usd_path=f"{ISAAC_NUCLEUS_DIR}/Props/UIElements/arrow_x.usd",
                scale=(0.1, 0.1, 1.0),
                visual_material=sim_utils.PreviewSurfaceCfg(diffuse_color=(0.0, 1.0, 1.0)),
            ),
        },
    )
    return VisualizationMarkers(marker_cfg)

def get_quaternion_tuple_from_xyz(x, y, z):
<<<<<<< HEAD
    quat_tensor = quat_from_euler_xyz(torch.tensor([x]), torch.tensor([y]), torch.tensor([z])).flatten()
=======
    quat_tensor = quat_from_euler_xyz(torch.tensor([0]), torch.tensor([0]), torch.tensor([torch.pi/2])).flatten()
>>>>>>> ec7abd7c
    return (quat_tensor[0].item(), quat_tensor[1].item(), quat_tensor[2].item(), quat_tensor[3].item())

@configclass
class AnymalCAdversarialSumoStage2EnvCfg(DirectMARLEnvCfg):
    # env
    episode_length_s = 20.0
    decimation = 4
    action_scale = 0.5
    action_space = 12
    action_spaces = {f"robot_{i}": 12 for i in range(2)}
<<<<<<< HEAD
=======
    # observation_space = 48
>>>>>>> ec7abd7c
    observation_space = 51
    observation_spaces = {f"robot_{i}": 51 for i in range(2)}
    state_space = 0
    state_spaces = {f"robot_{i}": 0 for i in range(2)}
    possible_agents = ["robot_0", "robot_1"]
    arena_radius = 2.25
    

    

    teams = {
        "team_0": ["robot_0"],
        "team_1": ["robot_1"]
    }

    # simulation
    sim: SimulationCfg = SimulationCfg(
        dt=1 / 200,
        render_interval=decimation,
        physics_material=sim_utils.RigidBodyMaterialCfg(
            friction_combine_mode="multiply",
            restitution_combine_mode="multiply",
            static_friction=1.0,
            dynamic_friction=1.0,
            restitution=0.0,
        ),
    )
    terrain = TerrainImporterCfg(
        prim_path="/World/ground",
        terrain_type="plane",
        collision_group=-1,
        physics_material=sim_utils.RigidBodyMaterialCfg(
            friction_combine_mode="multiply",
            restitution_combine_mode="multiply",
            static_friction=1.0,
            dynamic_friction=1.0,
            restitution=0.0,
        ),
        debug_vis=False,
    )

    # scene
    scene: InteractiveSceneCfg = InteractiveSceneCfg(num_envs=1, env_spacing=10.0, replicate_physics=True)

    # events
    events: EventCfg = EventCfg()

<<<<<<< HEAD
=======
    # robot
    robot_0: ArticulationCfg = ANYMAL_C_CFG.replace(prim_path="/World/envs/env_.*/Robot_0")
    contact_sensor_0: ContactSensorCfg = ContactSensorCfg(
        prim_path="/World/envs/env_.*/Robot_0/.*", history_length=3, update_period=0.005, track_air_time=True
    )
    
    robot_0.init_state.rot = get_quaternion_tuple_from_xyz(0,0,-torch.pi/2)
    robot_0.init_state.pos = (0.0, 1.0, 5.5)

    robot_1: ArticulationCfg = ANYMAL_C_CFG.replace(prim_path="/World/envs/env_.*/Robot_1")
    contact_sensor_1: ContactSensorCfg = ContactSensorCfg(
        prim_path="/World/envs/env_.*/Robot_1/.*", history_length=3, update_period=0.005, track_air_time=True
    )
    robot_1.init_state.rot = get_quaternion_tuple_from_xyz(0,0,torch.pi/2)
    robot_1.init_state.pos = (0.0, -1.0, 5.5)

>>>>>>> ec7abd7c
    cfg_cylinder = RigidObjectCfg(
        prim_path="/World/envs/env_.*/Arena",
        spawn=sim_utils.CylinderCfg(
<<<<<<< HEAD
            radius=arena_radius,
            height=1,
=======
            radius=3,
            height=5,
>>>>>>> ec7abd7c
            rigid_props=sim_utils.RigidBodyPropertiesCfg(
                kinematic_enabled=True,
                disable_gravity=True
            ),
            mass_props=sim_utils.MassPropertiesCfg(mass=100),
            collision_props=sim_utils.CollisionPropertiesCfg(),
            visual_material=sim_utils.PreviewSurfaceCfg(diffuse_color=(1.0, 1.0, 1.0)),
        ),
        init_state=RigidObjectCfg.InitialStateCfg(
<<<<<<< HEAD
            pos=(0.0, 0.0, 0.5), rot=(1.0, 0.0, 0.0, 0.0)
        ),
=======
            pos=(0.0, 0.0, 2.5), rot=(1.0, 0.0, 0.0, 0.0)
        ),  # started the bar lower
>>>>>>> ec7abd7c
    )

    # robot
    robot_0: ArticulationCfg = ANYMAL_C_CFG.replace(prim_path="/World/envs/env_.*/Robot_0")
    contact_sensor_0: ContactSensorCfg = ContactSensorCfg(
        prim_path="/World/envs/env_.*/Robot_0/base*", history_length=3, update_period=0.005, track_air_time=True,
        filter_prim_paths_expr=["/World/envs/env_.*/Arena"]
    )
    
    robot_0.init_state.rot = get_quaternion_tuple_from_xyz(0,0,-torch.pi/2)
    robot_0.init_state.pos = (0.0, 1.0, 1.3)

    robot_1: ArticulationCfg = ANYMAL_C_CFG.replace(prim_path="/World/envs/env_.*/Robot_1")
    contact_sensor_1: ContactSensorCfg = ContactSensorCfg(
        prim_path="/World/envs/env_.*/Robot_1/base*", history_length=3, update_period=0.005, track_air_time=True,
        filter_prim_paths_expr=["/World/envs/env_.*/Arena"]
    )
    robot_1.init_state.rot = get_quaternion_tuple_from_xyz(0,0,torch.pi/2)
    robot_1.init_state.pos = (0.0, -1.0, 1.3)


    # viewer = ViewerCfg(eye=(10.0, 10.0, 10.0), origin_type="asset_root", asset_name="robot_0", env_index=0)

    # reward scales (override from flat config)
    flat_orientation_reward_scale = 0.0

    # reward scales
    loser_scale = -10.0
    winner_scale = 10.0
    timeout_scale = -10.0
    lin_vel_reward_scale = 1.0
    yaw_rate_reward_scale = 0.5
    z_vel_reward_scale = -2.0
    ang_vel_reward_scale = -0.05
    joint_torque_reward_scale = -2.5e-5
    joint_accel_reward_scale = -2.5e-7
    action_rate_reward_scale = -0.01
    feet_air_time_reward_scale = 0.5
    undesired_contact_reward_scale = -1.0
    flat_orientation_reward_scale = -5.0



class AnymalCAdversarialSumoStage2Env(DirectMARLEnv):
    cfg: AnymalCAdversarialSumoStage2EnvCfg

    def __init__(
        self, cfg: AnymalCAdversarialSumoStage2EnvCfg, render_mode: str | None = None, debug=False, **kwargs
    ):
        self.debug = debug
        super().__init__(cfg, render_mode, **kwargs)
        # Joint position command (deviation from default joint positions)
        self.alpha = 0.1
        self.actions = {
            agent: torch.zeros(self.num_envs, action_space, device=self.device)
            for agent, action_space in self.cfg.action_spaces.items()
        }
        self.previous_actions = {
            agent: torch.zeros(self.num_envs, action_space, device=self.device)
            for agent, action_space in self.cfg.action_spaces.items()
        }
        # X/Y linear velocity and yaw angular velocity commands
        # self._commands = {agent : torch.zeros(self.num_envs, 3, device=self.device) for agent in self.cfg.possible_agents}
        self._commands = torch.zeros(self.num_envs, 3, device=self.device)

        # Logging
        self._episode_sums = {
            key: torch.zeros(self.num_envs, dtype=torch.float, device=self.device)
            for key in [
                "track_lin_vel_xy_exp",
                "track_ang_vel_z_exp",
                "loser",
                "winner",
                "timeout",
                "lin_vel_z_l2",
                "ang_vel_xy_l2",
                "dof_torques_l2",
                "dof_acc_l2",
                "action_rate_l2",
                "feet_air_time",
                "undesired_contacts",
                "flat_orientation_l2",
            ]
        }

        self.base_ids = {}
        self.feet_ids = {}
        self.undesired_body_contact_ids = {}

        for robot_id, contact_sensor in self.contact_sensors.items():
            _base_id, _ = contact_sensor.find_bodies("base")
            # _feet_ids, _ = contact_sensor.find_bodies(".*FOOT")
            # _undesired_contact_body_ids, _ = contact_sensor.find_bodies(["base", ".*THIGH", ".*HIP", ".*SHANK"])
            self.base_ids[robot_id] = _base_id
            # self.feet_ids[robot_id] = _feet_ids
            self.undesired_body_contact_ids[robot_id] = _base_id

        self.model = torch.load("/home/jacobmorrey/Downloads/actor_agent_robot_0_full.pt", map_location=self.device, weights_only=False)
        self.model.eval()

        self.curr_step = 0
        self.max_steps = 1_000_000_000

        

    def _setup_scene(self):
        self.num_robots = sum(1 for key in self.cfg.__dict__.keys() if "robot_" in key)
        self.robots = {}
        self.contact_sensors = {}
        self.height_scanners = {}
        self.arena = RigidObject(self.cfg.cfg_cylinder)
        if self.debug:
            self.my_visualizer = define_markers()

        for i in range(self.num_robots):
            self.robots[f"robot_{i}"] = Articulation(self.cfg.__dict__["robot_" + str(i)])
            self.scene.articulations[f"robot_{i}"] = self.robots[f"robot_{i}"]
            self.contact_sensors[f"robot_{i}"] = ContactSensor(self.cfg.__dict__["contact_sensor_" + str(i)])
            self.scene.sensors[f"robot_{i}"] = self.contact_sensors[f"robot_{i}"]

        self.cfg.terrain.num_envs = self.scene.cfg.num_envs
        self.cfg.terrain.env_spacing = self.scene.cfg.env_spacing
        self._terrain = self.cfg.terrain.class_type(self.cfg.terrain)
        # clone, filter, and replicate
        self.scene.clone_environments(copy_from_source=False)
        self.scene.filter_collisions(global_prim_paths=[self.cfg.terrain.prim_path])
        # add lights
        light_cfg = sim_utils.DomeLightCfg(intensity=2000.0, color=(0.75, 0.75, 0.75))
        light_cfg.func("/World/Light", light_cfg)

    def _pre_physics_step(self, actions: torch.Tensor):
        # We need to process the actions for each scene independently

        self.processed_actions = {}
        for robot_id, robot in self.robots.items():
            with torch.no_grad():
                model_actions, _, _ = self.model(self.recent_obs[robot_id], torch.zeros_like(self.recent_obs[robot_id]), torch.ones_like(self.recent_obs[robot_id]))
            combined_actions = model_actions + (min(self.curr_step/self.max_steps, self.alpha) * self.actions[robot_id])
            self.processed_actions[robot_id] = (
                self.cfg.action_scale * combined_actions + robot.data.default_joint_pos
            )

    def _apply_action(self):
        for robot_id, robot in self.robots.items():
            robot.set_joint_position_target(self.processed_actions[robot_id])

    def _get_observations(self) -> dict:
        self.curr_step += 1
        self.previous_actions = copy.deepcopy(self.actions)

        robot_0_desired_pos, _ = subtract_frame_transforms(
            self.robots["robot_0"].data.root_state_w[:, :3], self.robots["robot_0"].data.root_state_w[:, 3:7], \
                self.robots["robot_1"].data.root_pos_w
        )

        robot_1_desired_pos, _ = subtract_frame_transforms(
            self.robots["robot_1"].data.root_state_w[:, :3], self.robots["robot_1"].data.root_state_w[:, 3:7], \
                self.robots["robot_0"].data.root_pos_w
        )
<<<<<<< HEAD
        time_remaining = (self.max_episode_length - self.episode_length_buf).unsqueeze(-1)

        robot_0_commands = chase_commands_holonomic(robot_0_desired_pos)
        robot_1_commands = chase_commands_holonomic(robot_1_desired_pos)

        robot_0_dist_to_center = get_distance_to_center(self.arena, self.robots["robot_0"])
        robot_1_dist_to_center = get_distance_to_center(self.arena, self.robots["robot_1"])
=======
>>>>>>> ec7abd7c

        robot_0_obs = torch.cat(
                [
                    tensor
                    for tensor in (
                        self.robots["robot_0"].data.root_lin_vel_b,
                        self.robots["robot_0"].data.root_ang_vel_b,
                        self.robots["robot_0"].data.projected_gravity_b,
                        self.robots["robot_0"].data.joint_pos - self.robots["robot_0"].data.default_joint_pos,
                        self.robots["robot_0"].data.joint_vel,
                        self.actions["robot_0"],
<<<<<<< HEAD
                        robot_0_desired_pos,
                        time_remaining,
                        robot_0_dist_to_center,
                        robot_1_dist_to_center,
=======
                        #Give the position of the other robot
                        robot_0_desired_pos
>>>>>>> ec7abd7c
                    )
                    if tensor is not None
                ],
                dim=-1,
            )

        robot_1_obs = torch.cat(
            [
                tensor
                for tensor in (
                    self.robots["robot_1"].data.root_lin_vel_b,
                    self.robots["robot_1"].data.root_ang_vel_b,
                    self.robots["robot_1"].data.projected_gravity_b,
                    self.robots["robot_1"].data.joint_pos - self.robots["robot_1"].data.default_joint_pos,
                    self.robots["robot_1"].data.joint_vel,
                    self.actions["robot_1"],
<<<<<<< HEAD
                    robot_1_desired_pos,
                    time_remaining,
                    robot_1_dist_to_center,
                    robot_0_dist_to_center,
=======
                    #Give the position of the other robot
                    robot_1_desired_pos
>>>>>>> ec7abd7c
                )
                if tensor is not None
            ],
            dim=-1,
        )

        robot_0_obs_old = torch.cat(
                [
                    tensor
                    for tensor in (
                        self.robots["robot_0"].data.root_lin_vel_b,
                        self.robots["robot_0"].data.root_ang_vel_b,
                        self.robots["robot_0"].data.projected_gravity_b,
                        robot_0_commands,
                        self.robots["robot_0"].data.joint_pos - self.robots["robot_0"].data.default_joint_pos,
                        self.robots["robot_0"].data.joint_vel,
                        self.actions["robot_0"],
                    )
                    if tensor is not None
                ],
                dim=-1,
            )

        robot_1_obs_old = torch.cat(
            [
                tensor
                for tensor in (
                    self.robots["robot_1"].data.root_lin_vel_b,
                    self.robots["robot_1"].data.root_ang_vel_b,
                    self.robots["robot_1"].data.projected_gravity_b,
                    robot_1_commands,
                    self.robots["robot_1"].data.joint_pos - self.robots["robot_1"].data.default_joint_pos,
                    self.robots["robot_1"].data.joint_vel,
                    self.actions["robot_1"],
                )
                if tensor is not None
            ],
            dim=-1,
        )

        self.recent_obs = {"robot_0": robot_0_obs_old, "robot_1": robot_1_obs_old}
        return {"team_0": {"robot_0": robot_0_obs}, "team_1": {"robot_1": robot_1_obs}}

    def _draw_markers(self, command):
        xy_commands = command.clone()
        z_commands = xy_commands[:, 2].clone()
        xy_commands[:, 2] = 0

        marker_ids = torch.concat(
            [
                0 * torch.zeros(2 * self._commands.shape[0]),
                1 * torch.ones(self._commands.shape[0]),
                2 * torch.ones(self._commands.shape[0]),
                3 * torch.ones(self._commands.shape[0]),
            ],
            dim=0,
        )

        robot_pos = self.robots["robot_0"].data.root_pos_w.clone()
        robot_yaw = self.robots["robot_0"].data.root_ang_vel_b[:, 2].clone()

        scale1 = torch.ones((self._commands.shape[0], 3), device=self.device)
        scale1[:, 0] = torch.abs(z_commands)

        scale2 = torch.ones((self._commands.shape[0], 3), device=self.device)
        scale2[:, 0] = torch.abs(robot_yaw)

        offset1 = torch.zeros((self._commands.shape[0], 3), device=self.device)
        offset1[:, 1] = 0

        offset2 = torch.zeros((self._commands.shape[0], 3), device=self.device)
        offset2[:, 1] = 0

        marker_scales = torch.concat(
            [torch.ones((3 * self._commands.shape[0], 3), device=self.device), scale1, scale2], dim=0
        )

        marker_locations = torch.concat(
            [
                robot_pos,
                robot_pos + xy_commands,
                robot_pos + self.robots["robot_0"].data.root_lin_vel_b,
                robot_pos + offset1,
                robot_pos + offset2,
            ],
            dim=0,
        )

        _90 = (-3.14 / 2) * torch.ones(self._commands.shape[0]).to(self.device)

        marker_orientations = quat_from_angle_axis(
            torch.concat(
                [
                    torch.zeros(3 * self._commands.shape[0]).to(self.device),
                    torch.sign(z_commands) * _90,
                    torch.sign(robot_yaw) * _90,
                ],
                dim=0,
            ),
            torch.tensor([0.0, 1.0, 0.0], device=self.device),
        )

        self.my_visualizer.visualize(
            marker_locations, marker_orientations, scales=marker_scales, marker_indices=marker_ids
        )

    def _get_rewards(self) -> dict:
        if self.debug:
            self._draw_markers(self._commands)
        all_rewards = {}

        time_out = self.episode_length_buf >= self.max_episode_length - 1

        dones = {}
        for team, robots in self.cfg.teams.items():
            team_lost = []
            for robot_id in robots:
                fallen = self.robots[robot_id].data.root_pos_w[:, 2] < 0.1
                dist_to_center = get_distance_to_center(self.arena, self.robots[robot_id])
                left_arena = dist_to_center > self.cfg.arena_radius
                robot_lost = torch.logical_or(fallen, left_arena.squeeze(-1))
                team_lost.append(robot_lost.unsqueeze(-1))
            team_lost = torch.all(torch.cat(team_lost, dim=-1), dim=-1)
            dones[team] = team_lost
        for robot_id in self.robots.keys():
            for team, robots in self.cfg.teams.items():
                if robot_id in robots:
                    loser = dones[team]
                else:
                    winner = dones[team]

            rewards = {
                "timeout": time_out * self.cfg.timeout_scale,
                "loser": loser * self.cfg.loser_scale,
                "winner": winner * self.cfg.winner_scale,
            }
            reward = torch.sum(torch.stack(list(rewards.values())), dim=0)
            all_rewards[robot_id] = reward
            # Logging
            for key, value in rewards.items():
                self._episode_sums[key] += value

        return {"team_0" : all_rewards["robot_0"], "team_1" : all_rewards["robot_1"]}

    def _get_dones(self) -> tuple[dict, dict]:
<<<<<<< HEAD

        anymal_left = []
        anymal_fell = []
        for robot_id, contact_sensor in self.contact_sensors.items():
            dist_to_center = get_distance_to_center(self.arena, self.robots[robot_id])
            left_arena = dist_to_center > self.cfg.arena_radius
            fell = self.robots[robot_id].data.root_pos_w[:, 2] < 0.2
            anymal_left.append(left_arena)
            anymal_fell.append(fell)

        anymal_left = torch.any(torch.stack(anymal_left), dim=0).squeeze(-1)
        anymal_fell = torch.any(torch.stack(anymal_fell), dim=0)

        lost = torch.logical_or(anymal_left, anymal_fell)
        lost = {team:lost for team in self.cfg.teams.keys()}
=======
        anymal_died = []
        anymal_fell = []
        for robot_id, contact_sensor in self.contact_sensors.items():
            net_contact_forces = contact_sensor.data.net_forces_w_history
            died = torch.any(torch.max(torch.norm(net_contact_forces[:, :, self.base_ids[robot_id]], dim=-1), dim=1)[0] > 1.0, dim=1)
            fell = self.robots[robot_id].data.root_pos_w[:, 2] < 2.5
            anymal_died.append(died)
            anymal_fell.append(fell)

        anymal_died = torch.any(torch.stack(anymal_died), dim=0)
        anymal_fell = torch.any(torch.stack(anymal_fell), dim=0)

        died = torch.logical_or(anymal_died, anymal_fell)
        died = {team:died for team in self.cfg.teams.keys()}
>>>>>>> ec7abd7c

        time_out = self.episode_length_buf >= self.max_episode_length - 1
        time_out = {team:time_out for team in self.cfg.teams.keys()}

<<<<<<< HEAD
        return lost, time_out
=======
        return died, time_out
>>>>>>> ec7abd7c

    def _reset_idx(self, env_ids: torch.Tensor | None):
        if env_ids is None or len(env_ids) == self.num_envs:
            env_ids = self.robots["robot_0"]._ALL_INDICES
        super()._reset_idx(env_ids)  # once

        # spread out resets
        if len(env_ids) == self.num_envs: # type:ignore
            self.episode_length_buf[:] = torch.randint_like(self.episode_length_buf, high=int(self.max_episode_length))

        # sample commands once
        self._commands[env_ids] = torch.zeros_like(self._commands[env_ids]).uniform_(-1.0, 1.0)

        for robot_id in self.robots.keys():
            self.robots[robot_id].reset(env_ids)
            self.actions[robot_id][env_ids] = 0.0
            self.previous_actions[robot_id][env_ids] = 0.0
            joint_pos = self.robots[robot_id].data.default_joint_pos[env_ids]
            joint_vel = self.robots[robot_id].data.default_joint_vel[env_ids]
            default_root_state = self.robots[robot_id].data.default_root_state[env_ids]
            default_root_state[:, :3] += self._terrain.env_origins[env_ids]
            self.robots[robot_id].write_root_pose_to_sim(default_root_state[:, :7], env_ids)
            self.robots[robot_id].write_root_velocity_to_sim(default_root_state[:, 7:], env_ids)
            self.robots[robot_id].write_joint_state_to_sim(joint_pos, joint_vel, None, env_ids)

        # logging
        extras = {}
        for key in self._episode_sums.keys():
            episodic_sum_avg = torch.mean(self._episode_sums[key][env_ids])
            extras["Episode_Reward/" + key] = episodic_sum_avg / self.max_episode_length_s
            self._episode_sums[key][env_ids] = 0.0
        self.extras["log"] = extras<|MERGE_RESOLUTION|>--- conflicted
+++ resolved
@@ -21,14 +21,8 @@
 from isaaclab.terrains import TerrainImporterCfg
 from isaaclab.utils import configclass
 from isaaclab.utils.assets import ISAAC_NUCLEUS_DIR
-<<<<<<< HEAD
 from isaaclab.utils.math import quat_from_angle_axis, subtract_frame_transforms, quat_from_euler_xyz
 from isaaclab.envs.common import ViewerCfg
-=======
-from isaaclab.utils.math import quat_from_angle_axis, quat_from_euler_xyz
-from isaaclab.utils.math import subtract_frame_transforms
-
->>>>>>> ec7abd7c
 
 ##
 # Pre-defined configs
@@ -155,11 +149,7 @@
     return VisualizationMarkers(marker_cfg)
 
 def get_quaternion_tuple_from_xyz(x, y, z):
-<<<<<<< HEAD
     quat_tensor = quat_from_euler_xyz(torch.tensor([x]), torch.tensor([y]), torch.tensor([z])).flatten()
-=======
-    quat_tensor = quat_from_euler_xyz(torch.tensor([0]), torch.tensor([0]), torch.tensor([torch.pi/2])).flatten()
->>>>>>> ec7abd7c
     return (quat_tensor[0].item(), quat_tensor[1].item(), quat_tensor[2].item(), quat_tensor[3].item())
 
 @configclass
@@ -170,10 +160,6 @@
     action_scale = 0.5
     action_space = 12
     action_spaces = {f"robot_{i}": 12 for i in range(2)}
-<<<<<<< HEAD
-=======
-    # observation_space = 48
->>>>>>> ec7abd7c
     observation_space = 51
     observation_spaces = {f"robot_{i}": 51 for i in range(2)}
     state_space = 0
@@ -221,35 +207,11 @@
     # events
     events: EventCfg = EventCfg()
 
-<<<<<<< HEAD
-=======
-    # robot
-    robot_0: ArticulationCfg = ANYMAL_C_CFG.replace(prim_path="/World/envs/env_.*/Robot_0")
-    contact_sensor_0: ContactSensorCfg = ContactSensorCfg(
-        prim_path="/World/envs/env_.*/Robot_0/.*", history_length=3, update_period=0.005, track_air_time=True
-    )
-    
-    robot_0.init_state.rot = get_quaternion_tuple_from_xyz(0,0,-torch.pi/2)
-    robot_0.init_state.pos = (0.0, 1.0, 5.5)
-
-    robot_1: ArticulationCfg = ANYMAL_C_CFG.replace(prim_path="/World/envs/env_.*/Robot_1")
-    contact_sensor_1: ContactSensorCfg = ContactSensorCfg(
-        prim_path="/World/envs/env_.*/Robot_1/.*", history_length=3, update_period=0.005, track_air_time=True
-    )
-    robot_1.init_state.rot = get_quaternion_tuple_from_xyz(0,0,torch.pi/2)
-    robot_1.init_state.pos = (0.0, -1.0, 5.5)
-
->>>>>>> ec7abd7c
     cfg_cylinder = RigidObjectCfg(
         prim_path="/World/envs/env_.*/Arena",
         spawn=sim_utils.CylinderCfg(
-<<<<<<< HEAD
             radius=arena_radius,
             height=1,
-=======
-            radius=3,
-            height=5,
->>>>>>> ec7abd7c
             rigid_props=sim_utils.RigidBodyPropertiesCfg(
                 kinematic_enabled=True,
                 disable_gravity=True
@@ -259,13 +221,8 @@
             visual_material=sim_utils.PreviewSurfaceCfg(diffuse_color=(1.0, 1.0, 1.0)),
         ),
         init_state=RigidObjectCfg.InitialStateCfg(
-<<<<<<< HEAD
             pos=(0.0, 0.0, 0.5), rot=(1.0, 0.0, 0.0, 0.0)
         ),
-=======
-            pos=(0.0, 0.0, 2.5), rot=(1.0, 0.0, 0.0, 0.0)
-        ),  # started the bar lower
->>>>>>> ec7abd7c
     )
 
     # robot
@@ -425,7 +382,6 @@
             self.robots["robot_1"].data.root_state_w[:, :3], self.robots["robot_1"].data.root_state_w[:, 3:7], \
                 self.robots["robot_0"].data.root_pos_w
         )
-<<<<<<< HEAD
         time_remaining = (self.max_episode_length - self.episode_length_buf).unsqueeze(-1)
 
         robot_0_commands = chase_commands_holonomic(robot_0_desired_pos)
@@ -433,8 +389,6 @@
 
         robot_0_dist_to_center = get_distance_to_center(self.arena, self.robots["robot_0"])
         robot_1_dist_to_center = get_distance_to_center(self.arena, self.robots["robot_1"])
-=======
->>>>>>> ec7abd7c
 
         robot_0_obs = torch.cat(
                 [
@@ -446,15 +400,10 @@
                         self.robots["robot_0"].data.joint_pos - self.robots["robot_0"].data.default_joint_pos,
                         self.robots["robot_0"].data.joint_vel,
                         self.actions["robot_0"],
-<<<<<<< HEAD
                         robot_0_desired_pos,
                         time_remaining,
                         robot_0_dist_to_center,
                         robot_1_dist_to_center,
-=======
-                        #Give the position of the other robot
-                        robot_0_desired_pos
->>>>>>> ec7abd7c
                     )
                     if tensor is not None
                 ],
@@ -471,15 +420,10 @@
                     self.robots["robot_1"].data.joint_pos - self.robots["robot_1"].data.default_joint_pos,
                     self.robots["robot_1"].data.joint_vel,
                     self.actions["robot_1"],
-<<<<<<< HEAD
                     robot_1_desired_pos,
                     time_remaining,
                     robot_1_dist_to_center,
                     robot_0_dist_to_center,
-=======
-                    #Give the position of the other robot
-                    robot_1_desired_pos
->>>>>>> ec7abd7c
                 )
                 if tensor is not None
             ],
@@ -497,6 +441,8 @@
                         self.robots["robot_0"].data.joint_pos - self.robots["robot_0"].data.default_joint_pos,
                         self.robots["robot_0"].data.joint_vel,
                         self.actions["robot_0"],
+                        #Give the position of the other robot
+                        robot_0_desired_pos
                     )
                     if tensor is not None
                 ],
@@ -514,6 +460,8 @@
                     self.robots["robot_1"].data.joint_pos - self.robots["robot_1"].data.default_joint_pos,
                     self.robots["robot_1"].data.joint_vel,
                     self.actions["robot_1"],
+                    #Give the position of the other robot
+                    robot_1_desired_pos
                 )
                 if tensor is not None
             ],
@@ -625,7 +573,6 @@
         return {"team_0" : all_rewards["robot_0"], "team_1" : all_rewards["robot_1"]}
 
     def _get_dones(self) -> tuple[dict, dict]:
-<<<<<<< HEAD
 
         anymal_left = []
         anymal_fell = []
@@ -641,31 +588,11 @@
 
         lost = torch.logical_or(anymal_left, anymal_fell)
         lost = {team:lost for team in self.cfg.teams.keys()}
-=======
-        anymal_died = []
-        anymal_fell = []
-        for robot_id, contact_sensor in self.contact_sensors.items():
-            net_contact_forces = contact_sensor.data.net_forces_w_history
-            died = torch.any(torch.max(torch.norm(net_contact_forces[:, :, self.base_ids[robot_id]], dim=-1), dim=1)[0] > 1.0, dim=1)
-            fell = self.robots[robot_id].data.root_pos_w[:, 2] < 2.5
-            anymal_died.append(died)
-            anymal_fell.append(fell)
-
-        anymal_died = torch.any(torch.stack(anymal_died), dim=0)
-        anymal_fell = torch.any(torch.stack(anymal_fell), dim=0)
-
-        died = torch.logical_or(anymal_died, anymal_fell)
-        died = {team:died for team in self.cfg.teams.keys()}
->>>>>>> ec7abd7c
 
         time_out = self.episode_length_buf >= self.max_episode_length - 1
         time_out = {team:time_out for team in self.cfg.teams.keys()}
 
-<<<<<<< HEAD
         return lost, time_out
-=======
-        return died, time_out
->>>>>>> ec7abd7c
 
     def _reset_idx(self, env_ids: torch.Tensor | None):
         if env_ids is None or len(env_ids) == self.num_envs:
