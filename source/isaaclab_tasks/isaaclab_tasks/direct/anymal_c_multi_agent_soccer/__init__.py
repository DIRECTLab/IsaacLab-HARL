--- conflicted
+++ resolved
@@ -15,11 +15,8 @@
 from .anymal_c_soccer_running import AnymalSoccerRunningEnv, AnymalSoccerRunningEnvCfg
 from .anymal_c_soccer_stage_1 import AnymalStage1SoccerEnv, AnymalStage1SoccerEnvCfg
 from .anymal_c_soccer_stage_2 import AnymalStage2SoccerEnv, AnymalStage2SoccerEnvCfg
-<<<<<<< HEAD
-=======
 from .anymal_c_soccer_ma_homo import AnymalSoccerMAHomoEnv, AnymalSoccerMAHomoEnvCfg
 
->>>>>>> 2aba5afd
 ##
 # Register Gym environments.
 ##
@@ -87,8 +84,6 @@
         "skrl_cfg_entry_point": f"{agents.__name__}:skrl_flat_ppo_cfg.yaml",
         "harl_happo_cfg_entry_point": f"{agents.__name__}:harl_happo_cfg.yaml",
     },
-<<<<<<< HEAD
-=======
 )
 
 gym.register(
@@ -103,5 +98,4 @@
         "harl_happo_cfg_entry_point": f"{agents.__name__}:harl_happo_cfg.yaml",
         "harl_happo_adv_cfg_entry_point": f"{agents.__name__}:harl_happo_adv_cfg.yaml",
     },
->>>>>>> 2aba5afd
 )